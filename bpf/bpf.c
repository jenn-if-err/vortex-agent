//go:build ignore

#include "vmlinux.h"
#include "bpf_helpers.h"
#include "bpf_tracing.h"
#include "bpf_endian.h"
#include "bpf_core_read.h"

#include "vortex_bpf.h"

/*
 * Event structure to be sent to user space.
 */
struct event {
    __u8 comm[TASK_COMM_LEN]; /* for debugging only */
    __u8 buf[EVENT_BUF_LEN];
    __s64 total_len;
    __s64 chunk_len;
    __u32 chunk_idx;
    __u32 type;
    __u32 tgid;
    __u32 pid;
    __be32 saddr;
    __be32 daddr;
    __u16 sport;
    __be16 dport;
};

/*
 * Map to store events for user space consumption.
 */
struct {
    __uint(type, BPF_MAP_TYPE_RINGBUF);
    __uint(max_entries, 256 * 1024); /* 256 KB buffer */
    __type(value, struct event);
} events SEC(".maps");

/*
 * Map to control which TGIDs are traced. A key of TGID_ENABLE_ALL means all
 * TGIDs are traced. Otherwise, only trace whatever's in the map.
 */
struct {
    __uint(type, BPF_MAP_TYPE_HASH);
    __uint(max_entries, 1024);
    __type(key, __u32);
    __type(value, __u8);
} tgids_to_trace SEC(".maps");

/*
 * Map to store the user buffer pointer for SSL_read. The key is the PID/TGID,
 * and the value is a pointer to the user buffer.
 */
struct {
    __uint(type, BPF_MAP_TYPE_HASH);
    __uint(max_entries, 1024);
    __type(key, __u64);
    __type(value, char *);
} ssl_read_map SEC(".maps");

/*
 * Map to track SSL handshakes. The key is the PID/TGID, and the value is a
 * simple byte (not used, just to indicate that the handshake is in progress).
 * This map is used to determine if we should trace SSL_write/SSL_read.
 */
struct {
    __uint(type, BPF_MAP_TYPE_HASH);
    __uint(max_entries, 1024);
    __type(key, __u64);
    __type(value, __u8);
} ssl_handshakes SEC(".maps");

/*
 * The following struct defs are for associating SSL_writes and SSL_reads to
 * socket information. This makes it limited to apps that are "BIO-native",
 * or those that use their TLS/SSL libraries to handle the networking
 * alongside crypto.
 *
 * Unfortunately, this won't support "BIO-custom apps", or those that
 * only use the TLS/SSL libraries for crypto, and handle networking by
 * themselves.
 *
 * Anyway, this is easier to implement than using offsets, which is very
 * error-prone and requires a lot of maintenance. We might need to do offsets
 * in the future, for those BIO-custom apps.
 */

/* Callstack context information. */
struct ssl_callstack_ctx {
    uintptr_t buf; /* instead of (char *), which bpf2go doesn't support */
    int len;
};

/* Active on SSL_write entry, removed on SSL_write exit. */
struct {
    __uint(type, BPF_MAP_TYPE_HASH);
    __uint(max_entries, 1024);
    __type(key, __u64);
    __type(value, struct ssl_callstack_ctx);
} ssl_write_callstack SEC(".maps");

/* Active on SSL_read entry, removed on SSL_read exit. */
struct {
    __uint(type, BPF_MAP_TYPE_HASH);
    __uint(max_entries, 1024);
    __type(key, __u64);
    __type(value, struct ssl_callstack_ctx);
} ssl_read_callstack SEC(".maps");

/*
 * Set process information in the event structure.
 */
static __always_inline void set_proc_info(struct event *event) {
    bpf_get_current_comm(&event->comm, sizeof(event->comm));
    __u64 pid_tgid = bpf_get_current_pid_tgid();
    event->pid = pid_tgid & 0xFFFFFFFF;
    event->tgid = pid_tgid >> 32;
}

/*
static __always_inline int set_sock_sendrecv_sk_info(struct event *event, struct socket *sock, long ret) {
    event->bytes = ret;
    int ret_val = 0;

    __s16 sk_type = 0;
    BPF_CORE_READ_INTO(&sk_type, sock, type);
    if (!(sk_type == SOCK_STREAM || sk_type == SOCK_DGRAM))
        ret_val = -1;

    __u16 family = 0;
    BPF_CORE_READ_INTO(&family, sock->sk, __sk_common.skc_family);

    if (!(family == AF_INET || family == AF_INET6))
        ret_val = -1;

    BPF_CORE_READ_INTO(&event->saddr, sock->sk, __sk_common.skc_rcv_saddr);
    BPF_CORE_READ_INTO(&event->sport, sock->sk, __sk_common.skc_num);
    BPF_CORE_READ_INTO(&event->daddr, sock->sk, __sk_common.skc_daddr);
    __be16 dport = 0;
    BPF_CORE_READ_INTO(&dport, sock->sk, __sk_common.skc_dport);
    event->dport = bpf_htons(dport);

    return ret_val;
}
*/

/*
 * Are we tracing this TGID?
 */
static __always_inline int should_trace(__u32 tgid) {
    __u32 all = TGID_ENABLE_ALL;
    if (bpf_map_lookup_elem(&tgids_to_trace, &all) == NULL)
        if (bpf_map_lookup_elem(&tgids_to_trace, &tgid) == NULL)
            return 0;

    return 1;
}

/*
 * fentry/fexit hooks can be found in:
 * /sys/kernel/tracing/available_filter_functions
 *
 * https://elixir.bootlin.com/linux/v6.1.146/source/include/linux/net.h#L261
 */
/*
SEC("fentry/sock_sendmsg")
int BPF_PROG2(sock_sendmsg_fentry, struct socket *, sock, struct msghdr *, msg) {
    struct event *e;
    e = bpf_ringbuf_reserve(&events, sizeof(struct event), 0);
    if (!e)
        return 0;

    e->type = TYPE_FENTRY_SOCK_SENDMSG;
    set_proc_info(e);

    if (should_trace(e->tgid) == 0) {
        bpf_ringbuf_discard(e, 0);
        return 0;
    }

    int discard = set_sock_sendrecv_sk_info(e, sock, 1);
    if (discard < 0) {
        bpf_ringbuf_discard(e, 0);
        return 0;
    }

    bpf_ringbuf_submit(e, 0);
    return 0;
}
*/

/*
 * https://elixir.bootlin.com/linux/v6.1.146/source/include/linux/net.h#L262
 */
/*
SEC("fexit/sock_recvmsg")
int BPF_PROG2(sock_recvmsg_fexit, struct socket *, sock, struct msghdr *, msg, int, flags, int, ret) {
    if (ret <= 0)
        return 0;

    struct event *e;
    e = bpf_ringbuf_reserve(&events, sizeof(struct event), 0);
    if (!e)
        return 0;

    e->type = TYPE_FEXIT_SOCK_RECVMSG;
    set_proc_info(e);

    if (should_trace(e->tgid) == 0) {
        bpf_ringbuf_discard(e, 0);
        return 0;
    }

    int discard = set_sock_sendrecv_sk_info(e, sock, ret);
    if (discard < 0) {
        bpf_ringbuf_discard(e, 0);
        return 0;
    }

    bpf_ringbuf_submit(e, 0);
    return 0;
}
*/

/*
 * Set the socket information in the event structure for sendmsg/recvmsg.
 * This is used for both TCP and UDP send/recv messages.
 */
static __always_inline void set_sendmsg_sk_info(struct event *event, struct sock *sk) {
    BPF_CORE_READ_INTO(&event->saddr, sk, __sk_common.skc_rcv_saddr);
    BPF_CORE_READ_INTO(&event->sport, sk, __sk_common.skc_num);
    BPF_CORE_READ_INTO(&event->daddr, sk, __sk_common.skc_daddr);
    __be16 dport = 0;
    BPF_CORE_READ_INTO(&dport, sk, __sk_common.skc_dport);
    event->dport = bpf_htons(dport);
}

static __always_inline void assoc_SSL_write_socket_info(__u64 pid_tgid, struct sock *sk) {
    struct ssl_callstack_ctx *ctx;
    ctx = bpf_map_lookup_elem(&ssl_write_callstack, &pid_tgid);
    if (!ctx)
        return;

    struct event *evt;
    evt = bpf_ringbuf_reserve(&events, sizeof(struct event), 0);
    if (!evt)
        return;

    evt->type = TYPE_REPORT_WRITE_SOCKET_INFO;
    set_proc_info(evt);
    set_sendmsg_sk_info(evt, sk);
    bpf_ringbuf_submit(evt, 0);
}

/*
 * https://elixir.bootlin.com/linux/v6.1.146/source/include/net/tcp.h#L332
 */
SEC("fexit/tcp_sendmsg")
int BPF_PROG2(tcp_sendmsg_fexit, struct sock *, sk, struct msghdr *, msg, size_t, size, int, ret) {
    __u64 pid_tgid = bpf_get_current_pid_tgid();

    /* Sends another ringbuf event. */
    assoc_SSL_write_socket_info(pid_tgid, sk);

    struct event *evt;
    evt = bpf_ringbuf_reserve(&events, sizeof(struct event), 0);
    if (!evt)
        return 0;

    evt->type = TYPE_FEXIT_TCP_SENDMSG;
    evt->total_len = size;
    set_proc_info(evt);

    if (should_trace(evt->tgid) == 0) {
        bpf_ringbuf_discard(evt, 0);
        return 0;
    }

    set_sendmsg_sk_info(evt, sk);
    bpf_ringbuf_submit(evt, 0);

    return BPF_OK;
}

static __always_inline void assoc_SSL_read_socket_info(__u64 pid_tgid, struct sock *sk) {
    struct ssl_callstack_ctx *ctx;
    ctx = bpf_map_lookup_elem(&ssl_read_callstack, &pid_tgid);
    if (!ctx)
        return;

    struct event *evt;
    evt = bpf_ringbuf_reserve(&events, sizeof(struct event), 0);
    if (!evt)
        return;

    evt->type = TYPE_REPORT_READ_SOCKET_INFO;
    set_proc_info(evt);
    set_sendmsg_sk_info(evt, sk);
    bpf_ringbuf_submit(evt, 0);
}

/*
 * https://elixir.bootlin.com/linux/v6.1.146/source/include/net/tcp.h#L425
 */
SEC("fexit/tcp_recvmsg")
int BPF_PROG(tcp_recvmsg_fexit, struct sock *sk, struct msghdr *msg, size_t len, int flags, int *addr_len, int ret) {
    if (ret <= 0)
        return BPF_OK;

    __u64 pid_tgid = bpf_get_current_pid_tgid();

    /* Sends another ringbuf event. */
    assoc_SSL_read_socket_info(pid_tgid, sk);

    struct event *evt;
    evt = bpf_ringbuf_reserve(&events, sizeof(struct event), 0);
    if (!evt)
        return BPF_OK;

    evt->type = TYPE_FEXIT_TCP_RECVMSG;
    evt->total_len = ret;
    set_proc_info(evt);

    if (should_trace(evt->tgid) == 0) {
        bpf_ringbuf_discard(evt, 0);
        return BPF_OK;
    }

    set_sendmsg_sk_info(evt, sk);
    bpf_ringbuf_submit(evt, 0);

    return BPF_OK;
}

/*
 * https://elixir.bootlin.com/linux/v6.1.146/source/include/net/udp.h#L271
 */
SEC("fexit/udp_sendmsg")
int BPF_PROG2(udp_sendmsg_fexit, struct sock *, sk, struct msghdr *, msg, size_t, len, int, ret) {
    struct event *evt;
    evt = bpf_ringbuf_reserve(&events, sizeof(struct event), 0);
    if (!evt)
        return BPF_OK;

    evt->type = TYPE_FEXIT_UDP_SENDMSG;
    evt->total_len = len;
    set_proc_info(evt);

    if (should_trace(evt->tgid) == 0) {
        bpf_ringbuf_discard(evt, 0);
        return BPF_OK;
    }

    set_sendmsg_sk_info(evt, sk);
    bpf_ringbuf_submit(evt, 0);

    return BPF_OK;
}

/*
 * https://elixir.bootlin.com/linux/v6.1.146/source/net/ipv4/udp_impl.h#L20
 */
SEC("fexit/udp_recvmsg")
int BPF_PROG(udp_recvmsg_fexit, struct sock *sk, struct msghdr *msg, size_t len, int flags, int *addr_len, int ret) {
    if (ret <= 0)
        return BPF_OK;

    struct event *evt;
    evt = bpf_ringbuf_reserve(&events, sizeof(struct event), 0);
    if (!evt)
        return BPF_OK;

    evt->type = TYPE_FEXIT_UDP_RECVMSG;
    evt->total_len = ret;
    set_proc_info(evt);

    if (should_trace(evt->tgid) == 0) {
        bpf_ringbuf_discard(evt, 0);
        return BPF_OK;
    }

    set_sendmsg_sk_info(evt, sk);
    bpf_ringbuf_submit(evt, 0);

    return BPF_OK;
}

/*
 * /sys/kernel/tracing/events/syscalls/sys_enter_sendto/format
 *
 *  int fd
 *  void *buff
 *  size_t len
 *  unsigned int flags
 *  struct sockaddr *addr
 *  int addr_len
 */
/*
SEC("tp/syscalls/sys_enter_sendto")
int handle_enter_sendto(struct trace_event_raw_sys_enter *ctx) {
    size_t len = BPF_CORE_READ(ctx, args[2]);
    if (len == 0)
        return 0;

    struct event *e;
    e = bpf_ringbuf_reserve(&events, sizeof(struct event), 0);
    if (!e)
        return 0;

    e->type = TYPE_TP_SYS_ENTER_SENDTO;
    e->bytes = len;
    set_proc_info(e);

    bpf_ringbuf_submit(e, 0);
    return 0;
}
*/

/*
 * uretprobe for SSL_do_handshake (called after handshake is done).
 * Track SSL handshakes before tracing SSL_write/SSL_read.
 *
 * int SSL_do_handshake(SSL *ssl);
 */
SEC("uretprobe/SSL_do_handshake")
int uretprobe_SSL_do_handshake(struct pt_regs *ctx) {
    int ret = (int)PT_REGS_RC(ctx);
    if (ret <= 0)
        return BPF_OK;

    __u8 enable = 1; /* no meaning */
    __u64 tgid = bpf_get_current_pid_tgid();
    bpf_map_update_elem(&ssl_handshakes, &tgid, &enable, BPF_ANY);

    return BPF_OK;
}

struct loop_data {
    __u32 type;
    char **buf;
    int *len;
    int *orig_len;
};

/*
 * bpf_loop callback: send data to user space in chunks of EVENT_BUF_LEN bytes.
 */
static int do_SSL_loop(__u32 index, struct loop_data *data) {
    struct event *evt;
    evt = bpf_ringbuf_reserve(&events, sizeof(struct event), 0);
    if (!evt)
        return BPF_END_LOOP;

    __u32 len = (__u32)*data->len > EVENT_BUF_LEN ? EVENT_BUF_LEN : (__u32)*data->len;
    set_proc_info(evt);
    evt->type = data->type;
    evt->total_len = *data->orig_len;
    evt->chunk_len = len;
    evt->chunk_idx = index;

    evt->buf[0] = '\0';
    char *buf = *data->buf;
    if (bpf_probe_read_user(&evt->buf, len, buf) == 0)
        bpf_ringbuf_submit(evt, 0);
    else
        bpf_ringbuf_discard(evt, 0); /* discard but still adjust values? */

    *data->buf = *data->buf + len; /* forward buffer pointer */

    int sub = *data->len <= EVENT_BUF_LEN ? *data->len : EVENT_BUF_LEN;
    *data->len = *data->len - sub;
    if (*data->len <= 0)
        return BPF_END_LOOP;

    return BPF_CONTINUE_LOOP;
}

/*
 * Methods for accessing container-based file systems for u[ret]probes.
 *
 * 1) Check /proc/pid/root/. Symbolic link to pid's root directory.
 *
 * 2) Check /proc/pid/mountinfo. There will be a lowerdir, upperdir, and
 *    workdir mounts. Replace upperdir's ---/diff/ to ---/merged/.
 */

/*
 * uprobe for SSL_write (called before encryption).
 * int SSL_write(SSL *s, const void *buf, int num);
 */
SEC("uprobe/SSL_write")
int uprobe_SSL_write(struct pt_regs *ctx) {
    __u64 pid_tgid = bpf_get_current_pid_tgid();
    __u8 *enable = bpf_map_lookup_elem(&ssl_handshakes, &pid_tgid);
    if (!enable)
        return BPF_OK;

    /* See explanation on map. */
    struct ssl_callstack_ctx w_ctx;
    w_ctx.buf = (uintptr_t)PT_REGS_PARM2(ctx);
    w_ctx.len = (int)PT_REGS_PARM3(ctx);
    bpf_map_update_elem(&ssl_write_callstack, &pid_tgid, &w_ctx, BPF_ANY);

    char *buf = (char *)PT_REGS_PARM2(ctx);
    int num = (int)PT_REGS_PARM3(ctx);
    int orig_num = num;

    struct loop_data data = {
        .type = TYPE_UPROBE_SSL_WRITE,
        .buf = &buf,
        .len = &num,
        .orig_len = &orig_num,
    };

    /* Is EVENT_BUF_LEN * 1000 enough? */
<<<<<<< HEAD
    bpf_loop(1000, do_SSL_loop, &data, 0);

    /* Signal previous chunked stream's end. */
    struct event *evt;
    evt = bpf_ringbuf_reserve(&events, sizeof(struct event), 0);
    if (!evt)
        return BPF_OK;

    evt->type = TYPE_UPROBE_SSL_WRITE;
    set_proc_info(evt);
    evt->total_len = orig_num;
    evt->chunk_len = -1;
    evt->chunk_idx = CHUNKED_END_IDX;
    evt->buf[0] = '\0';
    bpf_ringbuf_submit(evt, 0);

    return BPF_OK;
}

/*
 * uprobe for SSL_write (called before encryption).
 * int SSL_write(SSL *s, const void *buf, int num);
 */
SEC("uretprobe/SSL_write")
int uretprobe_SSL_write(struct pt_regs *ctx) {
    /* See explanation on map. */
    __u64 pid_tgid = bpf_get_current_pid_tgid();
    bpf_map_delete_elem(&ssl_write_callstack, &pid_tgid);
    return BPF_OK;
}

/*
 * uprobe for SSL_read (called after decryption).
 * int SSL_read(SSL *s, void *buf, int num);
 *
 * Store the pointer of the user buffer in a map,
 * so that we can retrieve it in the uretprobe.
 */
SEC("uprobe/SSL_read")
int uprobe_SSL_read(struct pt_regs *ctx) {
    __u64 pid_tgid = bpf_get_current_pid_tgid();
    __u8 *enable = bpf_map_lookup_elem(&ssl_handshakes, &pid_tgid);
    if (!enable)
        return BPF_OK;

    /* See explanation on map. */
    struct ssl_callstack_ctx r_ctx;
    r_ctx.buf = (uintptr_t)PT_REGS_PARM2(ctx);
    r_ctx.len = (int)PT_REGS_PARM3(ctx);
    bpf_map_update_elem(&ssl_read_callstack, &pid_tgid, &r_ctx, BPF_ANY);

    char *buf = (char *)PT_REGS_PARM2(ctx);
    bpf_map_update_elem(&ssl_read_map, &pid_tgid, &buf, BPF_ANY);

    return BPF_OK;
}


/*
 * uretprobe for SSL_read (called after decryption); can access return value.
 * int SSL_read(SSL *s, void *buf, int num);
 *
 * Retrieve the user buffer pointer from our map, read the data, and send to
 * our ring buffer (user space).
 */
SEC("uretprobe/SSL_read")
int uretprobe_SSL_read(struct pt_regs *ctx) {
    __u64 pid_tgid = bpf_get_current_pid_tgid();

    /* See explanation on map. */
    bpf_map_delete_elem(&ssl_read_callstack, &pid_tgid);

    int ret = (int)PT_REGS_RC(ctx);
    if (ret <= 0) {
        bpf_map_delete_elem(&ssl_read_map, &pid_tgid);
        return BPF_OK;
    }

    char **pbuf = bpf_map_lookup_elem(&ssl_read_map, &pid_tgid);
    if (!pbuf)
        return BPF_OK;

    char *buf = (char *)*pbuf;
    int orig_len = ret;

    struct loop_data data = {
        .type = TYPE_URETPROBE_SSL_READ,
        .buf = &buf,
        .len = &ret,
        .orig_len = &orig_len,
    };

    /* Is EVENT_BUF_LEN * 1000 enough? */
=======
>>>>>>> cc16110d
    bpf_loop(1000, do_SSL_loop, &data, 0);
    bpf_map_delete_elem(&ssl_read_map, &pid_tgid);

    /* Signal previous chunked stream's end. */
    struct event *evt;
    evt = bpf_ringbuf_reserve(&events, sizeof(struct event), 0);
    if (!evt)
        return BPF_OK;

<<<<<<< HEAD
    evt->type = TYPE_URETPROBE_SSL_READ;
    set_proc_info(evt);
    evt->total_len = orig_len;
=======
    evt->type = TYPE_UPROBE_SSL_WRITE;
    set_proc_info(evt);
    evt->total_len = orig_num;
>>>>>>> cc16110d
    evt->chunk_len = -1;
    evt->chunk_idx = CHUNKED_END_IDX;
    evt->buf[0] = '\0';
    bpf_ringbuf_submit(evt, 0);

    return BPF_OK;
}
<<<<<<< HEAD

/*
 * uprobe for SSL_write_ex (called before encryption).
 * int SSL_write_ex(SSL *s, const void *buf, size_t num, size_t *written);
 */
SEC("uprobe/SSL_write_ex")
int uprobe_SSL_write_ex(struct pt_regs *ctx) {
    __u64 tgid = bpf_get_current_pid_tgid();
    __u8 *enable = bpf_map_lookup_elem(&ssl_handshakes, &tgid);
    if (!enable)
        return BPF_OK;

    char *buf = (char *)PT_REGS_PARM2(ctx);
    size_t num = (size_t)PT_REGS_PARM3(ctx);
    size_t orig_num = num;

    struct loop_data data = {
        .type = TYPE_UPROBE_SSL_WRITE,
        .buf = &buf,
        .len = (int *)&num,
        .orig_len = (int *)&orig_num,
    };

    bpf_loop(1000, do_SSL_loop, &data, 0);

    struct event *e;
    e = bpf_ringbuf_reserve(&events, sizeof(struct event), 0);
    if (!e)
        return BPF_OK;

    e->type = TYPE_UPROBE_SSL_WRITE;
    set_proc_info(e);
    e->total_len = orig_num;
    e->chunk_len = -1;
    e->chunk_idx = CHUNKED_END_IDX;
    e->buf[0] = '\0';
    bpf_ringbuf_submit(e, 0);

=======

/*
 * uprobe for SSL_write (called before encryption).
 * int SSL_write(SSL *s, const void *buf, int num);
 */
SEC("uretprobe/SSL_write")
int uretprobe_SSL_write(struct pt_regs *ctx) {
    /* See explanation on map. */
    __u64 pid_tgid = bpf_get_current_pid_tgid();
    bpf_map_delete_elem(&ssl_write_callstack, &pid_tgid);
>>>>>>> cc16110d
    return BPF_OK;
}

/*
 * uprobe for SSL_read_ex (called after decryption).
 * int SSL_read_ex(SSL *s, void *buf, size_t num, size_t *read);
 *
 * Store the pointer of the user buffer in a map,
 * so that we can retrieve it in the uretprobe.
 */
<<<<<<< HEAD
SEC("uprobe/SSL_read_ex")
int uprobe_SSL_read_ex(struct pt_regs *ctx) {
    __u64 tgid = bpf_get_current_pid_tgid();
    __u8 *enable = bpf_map_lookup_elem(&ssl_handshakes, &tgid);
    if (!enable)
        return BPF_OK;

    char *buf = (char *)PT_REGS_PARM2(ctx);
    bpf_map_update_elem(&ssl_read_map, &tgid, &buf, BPF_ANY);
    return BPF_OK;
}

SEC("uretprobe/SSL_read_ex")
int uretprobe_SSL_read_ex(struct pt_regs *ctx) {
    __u64 tgid = bpf_get_current_pid_tgid();
    size_t ret = (size_t)PT_REGS_RC(ctx);
    if (ret <= 0) {
        bpf_map_delete_elem(&ssl_read_map, &tgid);
=======
SEC("uprobe/SSL_read")
int uprobe_SSL_read(struct pt_regs *ctx) {
    __u64 pid_tgid = bpf_get_current_pid_tgid();
    __u8 *enable = bpf_map_lookup_elem(&ssl_handshakes, &pid_tgid);
    if (!enable)
        return BPF_OK;

    /* See explanation on map. */
    struct ssl_callstack_ctx r_ctx;
    r_ctx.buf = (uintptr_t)PT_REGS_PARM2(ctx);
    r_ctx.len = (int)PT_REGS_PARM3(ctx);
    bpf_map_update_elem(&ssl_read_callstack, &pid_tgid, &r_ctx, BPF_ANY);

    char *buf = (char *)PT_REGS_PARM2(ctx);
    bpf_map_update_elem(&ssl_read_map, &pid_tgid, &buf, BPF_ANY);

    return BPF_OK;
}


/*
 * uretprobe for SSL_read (called after decryption); can access return value.
 * int SSL_read(SSL *s, void *buf, int num);
 *
 * Retrieve the user buffer pointer from our map, read the data, and send to
 * our ring buffer (user space).
 */
SEC("uretprobe/SSL_read")
int uretprobe_SSL_read(struct pt_regs *ctx) {
    __u64 pid_tgid = bpf_get_current_pid_tgid();

    /* See explanation on map. */
    bpf_map_delete_elem(&ssl_read_callstack, &pid_tgid);

    int ret = (int)PT_REGS_RC(ctx);
    if (ret <= 0) {
        bpf_map_delete_elem(&ssl_read_map, &pid_tgid);
>>>>>>> cc16110d
        return BPF_OK;
    }

    char **pbuf = bpf_map_lookup_elem(&ssl_read_map, &pid_tgid);
    if (!pbuf)
        return BPF_OK;

    char *buf = (char *)*pbuf;
    int orig_len = (int)ret;
    int len = (int)ret;

    struct loop_data data = {
        .type = TYPE_URETPROBE_SSL_READ,
        .buf = &buf,
        .len = &len,
        .orig_len = &orig_len,
    };

<<<<<<< HEAD
=======
    /* Is EVENT_BUF_LEN * 1000 enough? */
>>>>>>> cc16110d
    bpf_loop(1000, do_SSL_loop, &data, 0);
    bpf_map_delete_elem(&ssl_read_map, &pid_tgid);

<<<<<<< HEAD
    struct event *e;
    e = bpf_ringbuf_reserve(&events, sizeof(struct event), 0);
    if (!e)
        return BPF_OK;

    e->type = TYPE_URETPROBE_SSL_READ;
    set_proc_info(e);
    e->total_len = orig_len;
    e->chunk_len = -1;
    e->chunk_idx = CHUNKED_END_IDX;
    e->buf[0] = '\0';
    bpf_ringbuf_submit(e, 0);
=======
    /* Signal previous chunked stream's end. */
    struct event *evt;
    evt = bpf_ringbuf_reserve(&events, sizeof(struct event), 0);
    if (!evt)
        return BPF_OK;

    evt->type = TYPE_URETPROBE_SSL_READ;
    set_proc_info(evt);
    evt->total_len = orig_len;
    evt->chunk_len = -1;
    evt->chunk_idx = CHUNKED_END_IDX;
    evt->buf[0] = '\0';
    bpf_ringbuf_submit(evt, 0);
>>>>>>> cc16110d

    return BPF_OK;
}


/*
 * Tracepoint for process exit; clean up our ssl_handshakes map.
 *
 * /sys/kernel/tracing/events/sched/sched_process_exit/format
 *
 *  char comm[16]
 *  pid_t pid
 *  int prio
 */
SEC("tp/sched/sched_process_exit")
int tp_sched_sched_process_exit(struct trace_event_raw_sched_process_template *ctx) {
    __u64 pid_tgid = bpf_get_current_pid_tgid();
    bpf_map_delete_elem(&ssl_handshakes, &pid_tgid);
    return BPF_OK;
}

char __license[] SEC("license") = "Dual MIT/GPL";<|MERGE_RESOLUTION|>--- conflicted
+++ resolved
@@ -512,7 +512,7 @@
     };
 
     /* Is EVENT_BUF_LEN * 1000 enough? */
-<<<<<<< HEAD
+
     bpf_loop(1000, do_SSL_loop, &data, 0);
 
     /* Signal previous chunked stream's end. */
@@ -606,8 +606,7 @@
     };
 
     /* Is EVENT_BUF_LEN * 1000 enough? */
-=======
->>>>>>> cc16110d
+
     bpf_loop(1000, do_SSL_loop, &data, 0);
     bpf_map_delete_elem(&ssl_read_map, &pid_tgid);
 
@@ -617,15 +616,10 @@
     if (!evt)
         return BPF_OK;
 
-<<<<<<< HEAD
-    evt->type = TYPE_URETPROBE_SSL_READ;
-    set_proc_info(evt);
-    evt->total_len = orig_len;
-=======
     evt->type = TYPE_UPROBE_SSL_WRITE;
     set_proc_info(evt);
     evt->total_len = orig_num;
->>>>>>> cc16110d
+
     evt->chunk_len = -1;
     evt->chunk_idx = CHUNKED_END_IDX;
     evt->buf[0] = '\0';
@@ -633,7 +627,7 @@
 
     return BPF_OK;
 }
-<<<<<<< HEAD
+
 
 /*
  * uprobe for SSL_write_ex (called before encryption).
@@ -672,18 +666,7 @@
     e->buf[0] = '\0';
     bpf_ringbuf_submit(e, 0);
 
-=======
-
-/*
- * uprobe for SSL_write (called before encryption).
- * int SSL_write(SSL *s, const void *buf, int num);
- */
-SEC("uretprobe/SSL_write")
-int uretprobe_SSL_write(struct pt_regs *ctx) {
-    /* See explanation on map. */
-    __u64 pid_tgid = bpf_get_current_pid_tgid();
-    bpf_map_delete_elem(&ssl_write_callstack, &pid_tgid);
->>>>>>> cc16110d
+
     return BPF_OK;
 }
 
@@ -694,7 +677,7 @@
  * Store the pointer of the user buffer in a map,
  * so that we can retrieve it in the uretprobe.
  */
-<<<<<<< HEAD
+
 SEC("uprobe/SSL_read_ex")
 int uprobe_SSL_read_ex(struct pt_regs *ctx) {
     __u64 tgid = bpf_get_current_pid_tgid();
@@ -713,45 +696,7 @@
     size_t ret = (size_t)PT_REGS_RC(ctx);
     if (ret <= 0) {
         bpf_map_delete_elem(&ssl_read_map, &tgid);
-=======
-SEC("uprobe/SSL_read")
-int uprobe_SSL_read(struct pt_regs *ctx) {
-    __u64 pid_tgid = bpf_get_current_pid_tgid();
-    __u8 *enable = bpf_map_lookup_elem(&ssl_handshakes, &pid_tgid);
-    if (!enable)
-        return BPF_OK;
-
-    /* See explanation on map. */
-    struct ssl_callstack_ctx r_ctx;
-    r_ctx.buf = (uintptr_t)PT_REGS_PARM2(ctx);
-    r_ctx.len = (int)PT_REGS_PARM3(ctx);
-    bpf_map_update_elem(&ssl_read_callstack, &pid_tgid, &r_ctx, BPF_ANY);
-
-    char *buf = (char *)PT_REGS_PARM2(ctx);
-    bpf_map_update_elem(&ssl_read_map, &pid_tgid, &buf, BPF_ANY);
-
-    return BPF_OK;
-}
-
-
-/*
- * uretprobe for SSL_read (called after decryption); can access return value.
- * int SSL_read(SSL *s, void *buf, int num);
- *
- * Retrieve the user buffer pointer from our map, read the data, and send to
- * our ring buffer (user space).
- */
-SEC("uretprobe/SSL_read")
-int uretprobe_SSL_read(struct pt_regs *ctx) {
-    __u64 pid_tgid = bpf_get_current_pid_tgid();
-
-    /* See explanation on map. */
-    bpf_map_delete_elem(&ssl_read_callstack, &pid_tgid);
-
-    int ret = (int)PT_REGS_RC(ctx);
-    if (ret <= 0) {
-        bpf_map_delete_elem(&ssl_read_map, &pid_tgid);
->>>>>>> cc16110d
+
         return BPF_OK;
     }
 
@@ -770,27 +715,12 @@
         .orig_len = &orig_len,
     };
 
-<<<<<<< HEAD
-=======
     /* Is EVENT_BUF_LEN * 1000 enough? */
->>>>>>> cc16110d
+
     bpf_loop(1000, do_SSL_loop, &data, 0);
     bpf_map_delete_elem(&ssl_read_map, &pid_tgid);
 
-<<<<<<< HEAD
-    struct event *e;
-    e = bpf_ringbuf_reserve(&events, sizeof(struct event), 0);
-    if (!e)
-        return BPF_OK;
-
-    e->type = TYPE_URETPROBE_SSL_READ;
-    set_proc_info(e);
-    e->total_len = orig_len;
-    e->chunk_len = -1;
-    e->chunk_idx = CHUNKED_END_IDX;
-    e->buf[0] = '\0';
-    bpf_ringbuf_submit(e, 0);
-=======
+
     /* Signal previous chunked stream's end. */
     struct event *evt;
     evt = bpf_ringbuf_reserve(&events, sizeof(struct event), 0);
@@ -804,7 +734,6 @@
     evt->chunk_idx = CHUNKED_END_IDX;
     evt->buf[0] = '\0';
     bpf_ringbuf_submit(evt, 0);
->>>>>>> cc16110d
 
     return BPF_OK;
 }
